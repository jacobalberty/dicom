package dicom

import (
	"encoding/csv"
	"io"
	"strconv"
	"strings"
)

type dictEntry struct {
	vr      string
	name    string
	vm      string
	version string
}

<<<<<<< HEAD
// Sets the dictionary for the Parser
func Dictionary(r io.Reader) func(*Parser) error {

	return func(p *Parser) error {

		reader := csv.NewReader(r)
		reader.Comma = '\t'  // tab separated file
		reader.Comment = '#' // comments start with #

		dictionary := make([][]*dictEntry, 0xffff+1)

		for {

			row, err := reader.Read()

			if err == io.EOF {
				break
			} else if err != nil {
				return err
			}

			tag := strings.Split(strings.Trim(row[0], "()"), ",")

			group, err := strconv.ParseInt(tag[0], 16, 0)
			if err != nil {
				// TODO: Get this to work for ranges
				// return err
				continue
			}
			element, err := strconv.ParseInt(tag[1], 16, 0)
			if err != nil {
				// return err
				continue
			}

			if cap(dictionary[group]) == 0 {
				dictionary[group] = make([]*dictEntry, 0xffff+1)
			}

			dictionary[group][element] = &dictEntry{row[1], row[2], row[3], row[4]}
=======
func (p *Parser) loadDictionary(dictionary io.Reader) error {

	reader := csv.NewReader(dictionary)
	reader.Comma = '\t'  // tab separated file
	reader.Comment = '#' // comments start with #

	p.dict = make([][]*dictEntry, 0xffff+1)

	for {

		row, err := reader.Read()

		if err == io.EOF {
			return nil
		} else if err != nil {
			return err
		}

		group, element, err := splitTag(row[0])
		if err != nil {
			// TODO: fix group ranges (6000-60FF,0803) causing error
			continue
		}

		if cap(p.dict[group]) == 0 {
			p.dict[group] = make([]*dictEntry, 0xffff+1)
>>>>>>> e36359e5
		}

		p.Dictionary = dictionary
		return nil
	}

<<<<<<< HEAD
=======
	return nil
>>>>>>> e36359e5
}

func (p *Parser) getDictEntry(group, element int) (*dictEntry, error) {
	entry := p.Dictionary[group][element]
	if entry == nil {
		return nil, ErrTagNotFound
	}

	return entry, nil
}

// Split a tag into a group and element, represented as a hex value
// TODO: support group ranges (6000-60FF,0803)
func splitTag(tag string) (int64, int64, error) {

	parts := strings.Split(strings.Trim(tag, "()"), ",")

	group, err := strconv.ParseInt(parts[0], 16, 0)
	if err != nil {
		return 0, 0, err
	}
	elem, err := strconv.ParseInt(parts[1], 16, 0)
	if err != nil {
		return 0, 0, err
	}

	return group, elem, nil
}<|MERGE_RESOLUTION|>--- conflicted
+++ resolved
@@ -14,7 +14,6 @@
 	version string
 }
 
-<<<<<<< HEAD
 // Sets the dictionary for the Parser
 func Dictionary(r io.Reader) func(*Parser) error {
 
@@ -55,44 +54,12 @@
 			}
 
 			dictionary[group][element] = &dictEntry{row[1], row[2], row[3], row[4]}
-=======
-func (p *Parser) loadDictionary(dictionary io.Reader) error {
-
-	reader := csv.NewReader(dictionary)
-	reader.Comma = '\t'  // tab separated file
-	reader.Comment = '#' // comments start with #
-
-	p.dict = make([][]*dictEntry, 0xffff+1)
-
-	for {
-
-		row, err := reader.Read()
-
-		if err == io.EOF {
-			return nil
-		} else if err != nil {
-			return err
-		}
-
-		group, element, err := splitTag(row[0])
-		if err != nil {
-			// TODO: fix group ranges (6000-60FF,0803) causing error
-			continue
-		}
-
-		if cap(p.dict[group]) == 0 {
-			p.dict[group] = make([]*dictEntry, 0xffff+1)
->>>>>>> e36359e5
 		}
 
 		p.Dictionary = dictionary
 		return nil
 	}
 
-<<<<<<< HEAD
-=======
-	return nil
->>>>>>> e36359e5
 }
 
 func (p *Parser) getDictEntry(group, element int) (*dictEntry, error) {
